#!/bin/env python

import re
from typing import List
from pathlib import Path
import cv2
import numpy as np

<<<<<<< HEAD
from av1an.ffmpeg import frame_probe_ffmpeg
from av1an.vapoursynth import is_vapoursynth
from av1an_pyo3 import frame_probe_vspipe
=======
from av1an.vapoursynth import frame_probe_vspipe, is_vapoursynth
>>>>>>> aa92ea84
from av1an.logger import log
from av1an.av1an import ffmpeg_get_frame_count


def list_index_of_regex(lst: List[str], regex_str: str) -> int:
    """
    Gets the first index of the list where regex_str matches

    :param lst: the list
    :param regex_str: the regex as a string
    :return: the index where regex_str appears in the list
    :raises ValueError: if regex_str is not found
    """
    reg = re.compile(regex_str)
    for i, elem in enumerate(lst):
        if reg.match(elem):
            return i
    raise ValueError(f"{reg} is not in list")


def frame_probe_fast(source: Path, is_vs: bool = False):
    """
    Consolidated function to retrieve the number of frames from the input quickly,
    falls back on a slower (but accurate) frame count if a quick count cannot be found.

    Handles vapoursynth input as well.
    """
    total = 0
    if not is_vs:
        try:
            import vapoursynth
            from vapoursynth import core

            plugins = vapoursynth.get_core().get_plugins()
            if "systems.innocent.lsmas" in plugins:
                total = core.lsmas.LWLibavSource(
                    source.as_posix(), cache=False
                ).num_frames
                log("Get frame count with lsmash")
                log(f"Frame count: {total}")
                return total
        except:
            video = cv2.VideoCapture(source.as_posix())
            total = int(video.get(cv2.CAP_PROP_FRAME_COUNT))
            video.release()
            log("Can't open input with Pyscenedetect OpenCV")
    if is_vs or total < 1:
        total = frame_probe(source)

    return total


def frame_probe(source: Path):
    """
    Determines the total number of frames in a given input.

    Differentiates between a Vapoursynth script and standard video
    and delegates to vspipe or ffmpeg respectively.
    """
    if is_vapoursynth(source):
        return frame_probe_vspipe(source)

    return ffmpeg_get_frame_count(str(source.resolve()))<|MERGE_RESOLUTION|>--- conflicted
+++ resolved
@@ -6,15 +6,10 @@
 import cv2
 import numpy as np
 
-<<<<<<< HEAD
-from av1an.ffmpeg import frame_probe_ffmpeg
 from av1an.vapoursynth import is_vapoursynth
-from av1an_pyo3 import frame_probe_vspipe
-=======
-from av1an.vapoursynth import frame_probe_vspipe, is_vapoursynth
->>>>>>> aa92ea84
+from av1an_pyo3 import frame_probe_vspipe, ffmpeg_get_frame_count
+
 from av1an.logger import log
-from av1an.av1an import ffmpeg_get_frame_count
 
 
 def list_index_of_regex(lst: List[str], regex_str: str) -> int:
